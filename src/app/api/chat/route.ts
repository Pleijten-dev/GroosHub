/**
 * Chat API Route
 * Handles streaming chat responses using Vercel AI SDK
 *
 * Week 1: Basic streaming chat with multi-model support
 * Week 2: Persistence - Save/load messages from database
 * Week 2.5: Location Agent - Tools for location analysis
 * Week 3: Multi-Modal Input - Support for images and PDFs with vision models
 */

import { streamText, convertToModelMessages, stepCountIs, tool, type UIMessage } from 'ai';
import { NextRequest } from 'next/server';
import { z } from 'zod';
import { getModel, type ModelId, MODEL_CAPABILITIES } from '@/lib/ai/models';
import { auth } from '@/lib/auth';
import { neon } from '@neondatabase/serverless';
import { getPresignedUrl } from '@/lib/storage/r2-client';
import {
  createChat,
  getChat,
  loadChatMessages,
  saveChatMessage,
  updateChatModel,
  trackLLMUsage
} from '@/lib/ai/chat-store';
import { getSystemPrompt } from '@/features/chat/lib/prompts/system-prompt';
<<<<<<< HEAD
import { getUserMemory, formatMemoryForPrompt } from '@/lib/ai/memory-store';
import { enhanceSystemPromptWithMemory } from '@/lib/ai/memory-prompts';
import { queueMemoryAnalysis } from '@/lib/ai/memory-analyzer';
=======
import { getLocationAgentPrompt, getCombinedPrompt } from '@/features/chat/lib/prompts/agent-prompts';
import { getDbConnection } from '@/lib/db/connection';
import type { AccessibleLocation } from '@/features/location/types/saved-locations';
import type { UnifiedLocationData, UnifiedDataRow } from '@/features/location/data/aggregator/multiLevelAggregator';
import type { ResidentialData } from '@/features/location/data/sources/altum-ai/types';
import personasData from '@/features/location/data/sources/housing-personas.json';
>>>>>>> 855ba89d
import { randomUUID } from 'crypto';

// Request schema validation
const chatRequestSchema = z.object({
  messages: z.any(), // UIMessage[] - complex type, validated by AI SDK
  chatId: z.string().optional(), // Optional - create new chat if not provided
  modelId: z.string().optional(),
  temperature: z.number().min(0).max(2).optional(),
  fileIds: z.array(z.string()).optional(), // Week 3: File attachments (chat_files.id)
});

// Context window configuration
const CONTEXT_CONFIG = {
  maxMessages: 20, // Keep last N messages
  alwaysPreserveRoles: ['system'], // Always preserve system messages
};

/**
 * Truncate message history to fit context window
 * Preserves system messages and keeps recent messages
 */
function truncateMessages(messages: UIMessage[]): UIMessage[] {
  // Separate system messages from conversation messages
  const systemMessages = messages.filter(m => m.role === 'system');
  const conversationMessages = messages.filter(m => m.role !== 'system');

  // Keep only the last N conversation messages
  const recentMessages = conversationMessages.slice(-CONTEXT_CONFIG.maxMessages);

  // Combine system messages (at the start) with recent conversation
  return [...systemMessages, ...recentMessages];
}

/**
 * Get provider name from model ID
 */
function getProviderFromModel(modelId: string): string {
  const modelInfo = MODEL_CAPABILITIES[modelId as ModelId];
  if (modelInfo && modelInfo.providers.length > 0) {
    return modelInfo.providers[0];
  }

  // Fallback: Guess provider from model ID
  if (modelId.startsWith('gpt')) return 'openai';
  if (modelId.startsWith('claude')) return 'anthropic';
  if (modelId.startsWith('gemini')) return 'google';
  if (modelId.startsWith('mistral')) return 'mistral';
  if (modelId.startsWith('grok')) return 'xai';

  return 'unknown';
}

/**
 * Calculate cost from tokens
 */
function calculateCost(modelId: string, inputTokens: number, outputTokens: number): {
  costInput: number;
  costOutput: number;
} {
  const modelInfo = MODEL_CAPABILITIES[modelId as ModelId];
  if (!modelInfo) {
    return { costInput: 0, costOutput: 0 };
  }

  // Cost is per 1k tokens, so divide by 1000
  const costInput = (inputTokens / 1000) * modelInfo.costPer1kTokens.input;
  const costOutput = (outputTokens / 1000) * modelInfo.costPer1kTokens.output;

  return { costInput, costOutput };
}

/**
 * Process file attachments for multimodal input
 * Fetches file metadata and generates presigned URLs
 */
async function processFileAttachments(
  fileIds: string[],
  userId: number,
  chatId: string,
  messageId: string
): Promise<Array<{ type: 'image'; image: URL }>> {
  if (!fileIds || fileIds.length === 0) {
    return [];
  }

  const sql = neon(process.env.POSTGRES_URL!);
  const imageParts: Array<{ type: 'image'; image: URL }> = [];

  console.log(`[Chat API] 📎 Processing ${fileIds.length} file attachments`);

  for (const fileId of fileIds) {
    try {
      // Fetch file metadata and verify ownership
      const files = await sql`
        SELECT cf.*, c.user_id
        FROM chat_files cf
        JOIN chats c ON c.id = cf.chat_id
        WHERE cf.id = ${fileId}
          AND c.user_id = ${userId};
      `;

      if (files.length === 0) {
        console.error(`[Chat API] ❌ File ${fileId} not found or access denied for user ${userId}`);
        continue;
      }

      const file = files[0];

      // Only process images for vision models (PDFs will be handled separately)
      if (file.file_type !== 'image') {
        console.log(`[Chat API] ⏭️  Skipping non-image file: ${file.file_name} (${file.file_type})`);
        continue;
      }

      // Update message_id if not set (file was uploaded but not yet sent)
      if (!file.message_id) {
        await sql`
          UPDATE chat_files
          SET message_id = ${messageId}
          WHERE id = ${fileId};
        `;
        console.log(`[Chat API] 🔗 Linked file ${fileId} to message ${messageId}`);
      }

      // Generate presigned URL (1 hour expiration)
      const presignedUrl = await getPresignedUrl(file.storage_key, 3600);

      imageParts.push({
        type: 'image',
        image: new URL(presignedUrl)
      });

      console.log(`[Chat API] ✅ Added image: ${file.file_name} (${file.file_size} bytes)`);

    } catch (error) {
      console.error(`[Chat API] ❌ Error processing file ${fileId}:`, error);
      // Continue with other files
    }
  }

  console.log(`[Chat API] 📎 Successfully processed ${imageParts.length}/${fileIds.length} file attachments`);

  return imageParts;
}

/**
 * POST /api/chat
 * Stream chat responses with persistence
 */
export async function POST(request: NextRequest) {
  const startTime = Date.now();

  try {
    // Check authentication
    const session = await auth();
    if (!session?.user) {
      return new Response(
        JSON.stringify({ error: 'Unauthorized' }),
        { status: 401, headers: { 'Content-Type': 'application/json' } }
      );
    }

    const userId = session.user.id;

    // Parse and validate request body
    const body = await request.json();

    // Extract metadata from sendMessage options (AI SDK v5)
    // Metadata can be in body.metadata or in the last message's metadata
    const rootMetadata = body.metadata || {};
    const lastMessage = Array.isArray(body.messages) && body.messages.length > 0
      ? body.messages[body.messages.length - 1]
      : {};
    const messageMetadata = lastMessage.metadata || {};

    const validatedData = chatRequestSchema.parse(body);

    // Read chatId and modelId from headers (for AI SDK v5 compatibility) or fallback to body
    const headerChatId = request.headers.get('X-Chat-Id');
    const headerModelId = request.headers.get('X-Model-Id');

    const {
      messages: clientMessages,
      chatId: bodyChatId,
      modelId: bodyModelId,
      temperature = 0.7,
      fileIds
    } = validatedData;

    // Priority: message metadata > root metadata > headers > body
    const requestChatId = messageMetadata.chatId || rootMetadata.chatId || headerChatId || bodyChatId;
    const modelId = messageMetadata.modelId || rootMetadata.modelId || headerModelId || bodyModelId || 'claude-sonnet-4.5';
    const locale = (messageMetadata.locale || rootMetadata.locale || body.locale || 'nl') as 'nl' | 'en';

    // Validate model ID
    const model = getModel(modelId as ModelId);

    // Check if model supports vision when files are attached
    const modelInfo = MODEL_CAPABILITIES[modelId as ModelId];
    if (fileIds && fileIds.length > 0 && !modelInfo?.supportsVision) {
      return new Response(
        JSON.stringify({
          error: 'Model does not support vision',
          message: `The selected model "${modelId}" does not support image input. Please select a vision-capable model like GPT-4o, Claude Sonnet 4.5, or Gemini 2.0 Flash.`,
        }),
        {
          status: 400,
          headers: { 'Content-Type': 'application/json' },
        }
      );
    }

    // Handle chat persistence
    let chatId = requestChatId;
    let existingMessages: UIMessage[] = [];

    console.log(`[Chat API] 🔍 Received ${clientMessages.length} messages from client`);
    console.log(`[Chat API] 📝 Client message roles:`, (clientMessages as UIMessage[]).map(m => m.role).join(', '));

    if (chatId) {
      // Check if chat exists in database
      const existingChat = await getChat(chatId);

      if (existingChat) {
        // Chat exists - load existing messages
        try {
          existingMessages = await loadChatMessages(chatId);
          console.log(`[Chat API] 💾 Loaded ${existingMessages.length} existing messages from DB for chat ${chatId}`);
          console.log(`[Chat API] 💾 DB message roles:`, existingMessages.map(m => m.role).join(', '));

          // Update chat model if different
          await updateChatModel(chatId, modelId);
        } catch (error) {
          console.error(`[Chat API] ❌ Error loading chat ${chatId}:`, error);
          // Continue without existing messages if there's an error
        }
      } else {
        // Chat doesn't exist - create it with the provided chatId
        const firstUserMessage = (clientMessages as UIMessage[]).find(m => m.role === 'user');
        const firstText = firstUserMessage?.parts.find(p => p.type === 'text')?.text || 'New Chat';
        const title = firstText.substring(0, 100); // Limit title length

        chatId = await createChat({
          userId,
          title,
          modelId,
          metadata: { temperature },
          chatId // Use the client-provided chatId
        });

        console.log(`[Chat API] ✅ Created new chat ${chatId} for user ${userId}`);
      }
    } else {
      // No chatId provided - create new chat with auto-generated ID
      const firstUserMessage = (clientMessages as UIMessage[]).find(m => m.role === 'user');
      const firstText = firstUserMessage?.parts.find(p => p.type === 'text')?.text || 'New Chat';
      const title = firstText.substring(0, 100); // Limit title length

      chatId = await createChat({
        userId,
        title,
        modelId,
        metadata: { temperature }
      });

      console.log(`[Chat API] ✅ Created new chat ${chatId} for user ${userId}`);
    }

    // Process file attachments for multimodal input (Week 3)
    if (fileIds && fileIds.length > 0) {
      // Get the last user message ID (the one we're about to save)
      const lastUserMessage = (clientMessages as UIMessage[]).slice().reverse().find(m => m.role === 'user');
      const messageId = lastUserMessage?.id || randomUUID();

      const imageParts = await processFileAttachments(fileIds, userId, chatId!, messageId);

      // Add image parts to the last user message
      // Type assertion needed because AI SDK's UIMessagePart type doesn't properly recognize image parts
      if (imageParts.length > 0 && lastUserMessage) {
        // eslint-disable-next-line @typescript-eslint/no-explicit-any
        lastUserMessage.parts.push(...(imageParts as any));
        console.log(`[Chat API] 📎 Added ${imageParts.length} images to user message`);
      }
    }

    // Combine existing messages with new client messages
    // Since client uses nanoid IDs and we use UUIDs in DB, we can't match by ID
    // Instead, determine new messages by comparing message counts
    const existingCount = existingMessages.length;
    const clientCount = clientMessages.length;

    console.log(`[Chat API] 🔢 Message count - Existing: ${existingCount}, Client: ${clientCount}, New: ${clientCount - existingCount}`);

    const allMessages = [...existingMessages, ...clientMessages.slice(existingCount)];

    // Save only the NEW user messages (beyond what we already have in DB)
    const newMessages = (clientMessages as UIMessage[]).slice(existingCount);
    console.log(`[Chat API] 💬 Processing ${newMessages.length} new messages`);

    for (let i = 0; i < newMessages.length; i++) {
      const message = newMessages[i];
      console.log(`[Chat API] 📨 Message ${i + 1}/${newMessages.length}: role=${message.role}, id=${message.id}`);

      if (message.role === 'user') {
        const text = message.parts.find(p => p.type === 'text' && 'text' in p)?.text || '';
        console.log(`[Chat API] 💾 Saving user message: "${text.substring(0, 50)}..."`);
        try {
          await saveChatMessage(chatId, message, { modelId });
          console.log(`[Chat API] ✅ User message saved successfully`);
        } catch (error) {
          console.error(`[Chat API] ❌ Failed to save user message:`, error);
        }
      } else {
        console.log(`[Chat API] ⏭️  Skipping ${message.role} message (not from user)`);
      }
    }

    // Truncate messages to fit context window
    const truncatedMessages = truncateMessages(allMessages);

    // Get user memory and enhance system prompt
    let systemPrompt = getSystemPrompt(locale);
    try {
      const userMemory = await getUserMemory(userId);
      const memoryText = formatMemoryForPrompt(userMemory);
      if (memoryText) {
        systemPrompt = enhanceSystemPromptWithMemory(systemPrompt, memoryText, locale);
        console.log(`[Chat API] 🧠 User memory loaded (${userMemory.token_count} tokens)`);
      }
    } catch (error) {
      console.error('[Chat API] ⚠️  Failed to load user memory:', error);
      // Continue without memory if there's an error
    }

    // Prepend system prompt with context about GroosHub and GROOSMAN
<<<<<<< HEAD
=======
    // Add location agent prompt for location analysis capabilities
    const baseSystemPrompt = getSystemPrompt(locale);
    const locationAgentPrompt = getLocationAgentPrompt(locale);
    const systemPrompt = getCombinedPrompt(baseSystemPrompt, locationAgentPrompt);

>>>>>>> 855ba89d
    const messagesWithSystem: UIMessage[] = [
      {
        id: randomUUID(),
        role: 'system',
        parts: [{ type: 'text', text: systemPrompt }]
      },
      ...truncatedMessages
    ];

    console.log(`[Chat API] Chat: ${chatId}, Model: ${modelId}, Locale: ${locale}, Messages: ${truncatedMessages.length}/${allMessages.length}`);
    console.log(`[Chat API] 🔧 Location agent tools enabled for user ${userId}`);

    // Create location agent tools with userId injected from session
    // These tools are defined inline so we can inject userId without exposing it to the LLM
    const locationTools = {
      listUserSavedLocations: tool({
        description: `Get all saved locations for the current user. This includes locations they own and locations shared with them.

        Use this tool when:
        - User asks about "my locations" or "saved locations"
        - User references a location without specifying which one
        - You need to clarify which location the user is asking about
        - User asks to compare multiple locations

        The tool returns: name, address, completion status, owner info, and timestamps`,
        inputSchema: z.object({}),
        async execute() {
          try {
            const sql = getDbConnection();
            const results = await sql`
              SELECT
                sl.id,
                sl.name,
                sl.address,
                sl.coordinates,
                sl.completion_status as "completionStatus",
                sl.created_at as "createdAt",
                sl.updated_at as "updatedAt",
                sl.user_id as "ownerId",
                u.name as "ownerName",
                FALSE as "isShared",
                TRUE as "canEdit"
              FROM saved_locations sl
              JOIN users u ON sl.user_id = u.id
              WHERE sl.user_id = ${userId}

              UNION ALL

              SELECT
                sl.id,
                sl.name,
                sl.address,
                sl.coordinates,
                sl.completion_status as "completionStatus",
                sl.created_at as "createdAt",
                sl.updated_at as "updatedAt",
                sl.user_id as "ownerId",
                u.name as "ownerName",
                TRUE as "isShared",
                ls.can_edit as "canEdit"
              FROM saved_locations sl
              JOIN location_shares ls ON sl.id = ls.saved_location_id
              JOIN users u ON sl.user_id = u.id
              WHERE ls.shared_with_user_id = ${userId}

              ORDER BY "createdAt" DESC
            `;

            const locations = results as unknown as AccessibleLocation[];

            return {
              success: true,
              count: locations.length,
              locations: locations.map(loc => ({
                id: loc.id,
                name: loc.name || 'Unnamed Location',
                address: loc.address,
                completionStatus: loc.completionStatus,
                isShared: loc.isShared,
                canEdit: loc.canEdit,
                createdAt: loc.createdAt,
                updatedAt: loc.updatedAt,
              })),
            };
          } catch (error) {
            return {
              success: false,
              error: error instanceof Error ? error.message : 'Failed to fetch locations',
            };
          }
        },
      }),

      getLocationData: tool({
        description: `Get specific data category for a saved location.

        Available categories:
        - demographics: Age, income, household types, population statistics
        - health: Air quality, life expectancy, healthcare metrics
        - safety: Crime rates, traffic safety, security data
        - livability: Playgrounds, youth facilities, public amenities
        - residential: Housing market prices, typologies, ownership data
        - amenities: Nearby restaurants, shops, schools, services
        - all: Returns summary of all categories`,
        inputSchema: z.object({
          locationId: z.string().uuid(),
          category: z.enum(['demographics', 'health', 'safety', 'livability', 'residential', 'amenities', 'all']),
        }),
        async execute({ locationId, category }) {
          try {
            const sql = getDbConnection();
            const results = await sql`
              SELECT location_data as "locationData"
              FROM saved_locations
              WHERE id = ${locationId}
                AND (user_id = ${userId} OR EXISTS (
                  SELECT 1 FROM location_shares
                  WHERE saved_location_id = ${locationId}
                    AND shared_with_user_id = ${userId}
                ))
            `;

            if (results.length === 0) {
              return { success: false, error: 'Location not found or access denied' };
            }

            const locationData = results[0].locationData as UnifiedLocationData;

            // Return simplified data based on category
            if (category === 'demographics' && locationData.demographics) {
              const primary = locationData.demographics.neighborhood || locationData.demographics.municipality || [];
              return {
                success: true,
                category: 'demographics',
                data: primary.slice(0, 10),
              };
            }

            return { success: true, category, data: locationData };
          } catch (error) {
            return {
              success: false,
              error: error instanceof Error ? error.message : 'Failed to fetch location data',
            };
          }
        },
      }),

      getPersonaInfo: tool({
        description: `Get information about housing personas used in GroosHub location analysis.

        GroosHub uses 30+ housing personas categorized by:
        - Income level: "Laag inkomen" (Low), "Midden inkomen" (Middle), "Hoog inkomen" (High)
        - Household type: Single, couples, families
        - Age group: 20-35, 35-55, 55+`,
        inputSchema: z.object({
          mode: z.enum(['search', 'list']),
          personaIdOrName: z.string().optional(),
        }),
        async execute({ mode, personaIdOrName }) {
          try {
            const personas = personasData.nl.housing_personas;

            if (mode === 'search' && personaIdOrName) {
              const searchTerm = personaIdOrName.toLowerCase();
              const found = personas.find(
                p => p.id.toLowerCase().includes(searchTerm) || p.name.toLowerCase().includes(searchTerm)
              );

              if (found) {
                return { success: true, persona: found };
              }
              return { success: false, error: 'Persona not found' };
            }

            // List mode
            return {
              success: true,
              count: personas.length,
              personas: personas.slice(0, 10).map(p => ({
                id: p.id,
                name: p.name,
                income_level: p.income_level,
                household_type: p.household_type,
                age_group: p.age_group,
              })),
            };
          } catch (error) {
            return {
              success: false,
              error: error instanceof Error ? error.message : 'Failed to get persona info',
            };
          }
        },
      }),

      compareLocations: tool({
        description: `Compare multiple saved locations across different data categories.

        Use this tool when user wants to:
        - Compare multiple locations side-by-side
        - Find the best location for a specific purpose (families, safety, etc.)
        - Understand differences between saved locations

        The tool returns comparative data for: demographics, safety, health, amenities, and residential data.`,
        inputSchema: z.object({
          locationIds: z.array(z.string().uuid()).min(2).max(4),
          categories: z.array(z.enum(['demographics', 'health', 'safety', 'livability', 'residential', 'amenities'])).optional(),
        }),
        async execute({ locationIds, categories }) {
          try {
            const sql = getDbConnection();
            const results = await sql`
              SELECT
                sl.id,
                sl.name,
                sl.address,
                sl.location_data as "locationData",
                sl.amenities_data as "amenitiesData"
              FROM saved_locations sl
              WHERE sl.id = ANY(${locationIds})
                AND (sl.user_id = ${userId} OR EXISTS (
                  SELECT 1 FROM location_shares
                  WHERE saved_location_id = sl.id
                    AND shared_with_user_id = ${userId}
                ))
            `;

            if (results.length === 0) {
              return { success: false, error: 'No accessible locations found with provided IDs' };
            }

            if (results.length < locationIds.length) {
              return {
                success: false,
                error: `Only ${results.length} of ${locationIds.length} locations are accessible. Some locations may not exist or you don't have access.`
              };
            }

            const comparisons = results.map(loc => ({
              id: loc.id,
              name: loc.name || 'Unnamed Location',
              address: loc.address,
              summary: {
                demographics: loc.locationData?.demographics?.neighborhood?.slice(0, 5) || [],
                safety: loc.locationData?.safety?.neighborhood?.slice(0, 3) || [],
                health: loc.locationData?.health?.municipality?.slice(0, 3) || [],
                amenitiesCount: loc.amenitiesData?.length || 0,
              }
            }));

            return {
              success: true,
              locations: comparisons,
              comparisonCount: results.length,
            };
          } catch (error) {
            return {
              success: false,
              error: error instanceof Error ? error.message : 'Failed to compare locations',
            };
          }
        },
      }),

      searchAmenities: tool({
        description: `Search and filter amenities for a specific location by category and distance.

        Use this tool when user asks about:
        - "How many restaurants are nearby?"
        - "Show me schools within 1km"
        - "What shops are close to this location?"

        Available categories: restaurants, cafes, supermarkets, schools, healthcare, sports, parks, shopping, services
        Distance filter: Specify maximum distance in meters (default: 500m)`,
        inputSchema: z.object({
          locationId: z.string().uuid(),
          category: z.enum(['restaurant', 'cafe', 'supermarket', 'school', 'healthcare', 'sports', 'park', 'shopping', 'service', 'all']).optional(),
          maxDistance: z.number().min(100).max(2000).optional(),
        }),
        async execute({ locationId, category, maxDistance = 500 }) {
          try {
            const sql = getDbConnection();
            const results = await sql`
              SELECT amenities_data as "amenitiesData"
              FROM saved_locations
              WHERE id = ${locationId}
                AND (user_id = ${userId} OR EXISTS (
                  SELECT 1 FROM location_shares
                  WHERE saved_location_id = ${locationId}
                    AND shared_with_user_id = ${userId}
                ))
            `;

            if (results.length === 0) {
              return { success: false, error: 'Location not found or access denied' };
            }

            const amenitiesData = results[0].amenitiesData as UnifiedDataRow[] || [];

            // Filter by category and distance
            let filteredAmenities = amenitiesData;

            if (category && category !== 'all') {
              filteredAmenities = amenitiesData.filter(amenity =>
                amenity.key?.toLowerCase().includes(category.toLowerCase()) ||
                amenity.title?.toLowerCase().includes(category.toLowerCase())
              );
            }

            // Distance filtering would require distance data in amenities
            // For now, return filtered results
            const summary = {
              total: filteredAmenities.length,
              category: category || 'all',
              maxDistance,
              topResults: filteredAmenities.slice(0, 10).map(a => ({
                name: a.title || a.key,
                type: a.key,
                value: a.displayValue || a.value,
              }))
            };

            return {
              success: true,
              ...summary,
            };
          } catch (error) {
            return {
              success: false,
              error: error instanceof Error ? error.message : 'Failed to search amenities',
            };
          }
        },
      }),

      explainDataSource: tool({
        description: `Provide educational information about the data sources used in GroosHub location analysis.

        Use this tool when user asks:
        - "Where does this data come from?"
        - "What is CBS/RIVM/Politie?"
        - "How reliable is the health data?"
        - "How often is data updated?"

        Available sources: CBS, RIVM, Politie, GooglePlaces, AltumAI`,
        inputSchema: z.object({
          source: z.enum(['CBS', 'RIVM', 'Politie', 'GooglePlaces', 'AltumAI', 'all']),
        }),
        async execute({ source }) {
          const sources = {
            CBS: {
              fullName: 'Centraal Bureau voor de Statistiek (Statistics Netherlands)',
              description: 'The Dutch national statistics office, providing official demographic, economic, and social data.',
              dataProvided: ['Demographics (age, income, household types)', 'Livability indices', 'Housing statistics'],
              updateFrequency: 'Annually for most datasets, some quarterly updates',
              geographicLevels: ['National', 'Municipality', 'District', 'Neighborhood'],
              reliability: 'Very High - Official government statistics',
              website: 'https://www.cbs.nl',
            },
            RIVM: {
              fullName: 'Rijksinstituut voor Volksgezondheid en Milieu (National Institute for Public Health)',
              description: 'Dutch national public health institute providing health and environmental data.',
              dataProvided: ['Air quality', 'Noise pollution', 'Life expectancy', 'Health metrics'],
              updateFrequency: 'Varies by dataset - monthly to annually',
              geographicLevels: ['National', 'Municipality', 'Some postal code areas'],
              reliability: 'Very High - Official health authority',
              website: 'https://www.rivm.nl',
            },
            Politie: {
              fullName: 'Nederlandse Politie (Dutch National Police)',
              description: 'Official police organization providing crime and safety statistics.',
              dataProvided: ['Crime rates', 'Incident reports', 'Safety indices'],
              updateFrequency: 'Quarterly updates',
              geographicLevels: ['National', 'Municipality', 'District', 'Neighborhood'],
              reliability: 'High - Official police data, subject to reporting variations',
              website: 'https://www.politie.nl',
            },
            GooglePlaces: {
              fullName: 'Google Places API',
              description: 'Commercial service providing real-time information about nearby amenities and points of interest.',
              dataProvided: ['Restaurants', 'Shops', 'Schools', 'Healthcare facilities', 'Services', 'Parks'],
              updateFrequency: 'Real-time / continuously updated',
              geographicLevels: ['Radius-based (not administrative boundaries)'],
              reliability: 'High for amenity presence, varies for details (user-generated content)',
              website: 'https://developers.google.com/maps',
            },
            AltumAI: {
              fullName: 'Altum AI - Interactive Reference API',
              description: 'AI-powered housing market analysis platform providing residential property valuations and market data.',
              dataProvided: ['Housing prices', 'Property types', 'Market trends', 'Reference properties'],
              updateFrequency: 'Monthly updates from Kadaster (Land Registry) and Funda',
              geographicLevels: ['Postal code', 'Street level'],
              reliability: 'High - Based on official transaction data and MLS listings',
              website: 'https://altum.ai',
            },
          };

          if (source === 'all') {
            return {
              success: true,
              sources: Object.entries(sources).map(([key, value]) => ({
                abbreviation: key,
                ...value,
              })),
            };
          }

          const sourceInfo = sources[source];
          if (!sourceInfo) {
            return { success: false, error: 'Unknown data source' };
          }

          return {
            success: true,
            source: source,
            ...sourceInfo,
          };
        },
      }),
    };

    // Stream the response with location agent tools
    const result = streamText({
      model,
      messages: convertToModelMessages(messagesWithSystem),
      temperature,
      // Location agent tools with userId injected
      tools: locationTools,
      // Allow multi-step tool calling (up to 10 steps)
      stopWhen: stepCountIs(10),
      async onFinish({ text, usage }) {
        try {
          const responseTime = Date.now() - startTime;

          console.log(`[Chat API] 🎯 onFinish callback triggered`);
          console.log(`[Chat API] 📊 Response - Chat: ${chatId}, Tokens: ${usage.totalTokens}, Length: ${text.length}, Time: ${responseTime}ms`);

          // Save assistant message to database
          const assistantMessage: UIMessage = {
            id: randomUUID(),
            role: 'assistant',
            parts: [{ type: 'text', text }]
          };

          // Get token counts with defaults
          const inputTokens = usage.inputTokens || 0;
          const outputTokens = usage.outputTokens || 0;

          console.log(`[Chat API] 💾 Saving assistant message to chat ${chatId}`);
          console.log(`[Chat API] 💾 Assistant text preview: "${text.substring(0, 50)}..."`);
          console.log(`[Chat API] 💾 Tokens - Input: ${inputTokens}, Output: ${outputTokens}`);

          await saveChatMessage(chatId!, assistantMessage, {
            modelId,
            inputTokens,
            outputTokens
          });

          console.log(`[Chat API] ✅ Assistant message saved successfully!`);

          // Track usage for analytics
          const costs = calculateCost(modelId, inputTokens, outputTokens);

          console.log(`[Chat API] 📈 Tracking LLM usage...`);
          await trackLLMUsage({
            userId,
            chatId,
            model: modelId,
            provider: getProviderFromModel(modelId),
            inputTokens,
            outputTokens,
            costInput: costs.costInput,
            costOutput: costs.costOutput,
            requestType: 'chat',
            responseTimeMs: responseTime,
            metadata: { temperature }
          });

          console.log(`[Chat API] ✅ Usage stats saved successfully!`);

          // Queue memory analysis (background, non-blocking)
          // Analyzes last 10 messages using cheap model (Claude Haiku)
          // Only triggers every 10 messages or when significant new info detected
          try {
            queueMemoryAnalysis(userId, chatId!, allMessages, locale);
            console.log(`[Chat API] 🧠 Memory analysis queued for user ${userId}`);
          } catch (error) {
            console.error(`[Chat API] ⚠️  Failed to queue memory analysis:`, error);
            // Non-critical - continue even if memory analysis fails
          }
        } catch (error) {
          console.error(`[Chat API] ❌ Error in onFinish callback:`, error);
          // Don't throw - allow stream to complete even if save fails
        }
      },
    });

    // Return streaming response in UIMessage format
    return result.toUIMessageStreamResponse();

  } catch (error) {
    console.error('[Chat API] Error:', error);

    // Handle validation errors
    if (error instanceof z.ZodError) {
      return new Response(
        JSON.stringify({
          error: 'Invalid request',
          details: error.issues,
        }),
        {
          status: 400,
          headers: { 'Content-Type': 'application/json' },
        }
      );
    }

    // Handle model errors
    if (error instanceof Error && error.message.includes('Invalid model ID')) {
      return new Response(
        JSON.stringify({
          error: 'Invalid model',
          message: error.message,
        }),
        {
          status: 400,
          headers: { 'Content-Type': 'application/json' },
        }
      );
    }

    // Handle API key errors
    if (error instanceof Error &&
        (error.message.includes('API key') ||
         error.message.includes('authentication') ||
         error.message.includes('401'))) {
      return new Response(
        JSON.stringify({
          error: 'Authentication error',
          message: 'API key is missing or invalid. Please check your environment variables.',
        }),
        {
          status: 401,
          headers: { 'Content-Type': 'application/json' },
        }
      );
    }

    // Handle rate limiting
    if (error instanceof Error &&
        (error.message.includes('rate limit') ||
         error.message.includes('429'))) {
      return new Response(
        JSON.stringify({
          error: 'Rate limit exceeded',
          message: 'Too many requests. Please try again later.',
        }),
        {
          status: 429,
          headers: { 'Content-Type': 'application/json' },
        }
      );
    }

    // Handle network errors
    if (error instanceof Error &&
        (error.message.includes('network') ||
         error.message.includes('ECONNREFUSED') ||
         error.message.includes('ETIMEDOUT'))) {
      return new Response(
        JSON.stringify({
          error: 'Network error',
          message: 'Unable to connect to AI service. Please try again.',
        }),
        {
          status: 503,
          headers: { 'Content-Type': 'application/json' },
        }
      );
    }

    // Generic error
    return new Response(
      JSON.stringify({
        error: 'Internal server error',
        message: error instanceof Error ? error.message : 'Unknown error occurred',
      }),
      {
        status: 500,
        headers: { 'Content-Type': 'application/json' },
      }
    );
  }
}

/**
 * GET /api/chat
 * Health check endpoint
 */
export async function GET() {
  return new Response(
    JSON.stringify({
      status: 'ok',
      message: 'Chat API is running',
      version: '3.0.0', // Updated for Week 3: Multi-Modal Input
      features: {
        streaming: true,
        persistence: true,
        multimodal: true,
        visionModels: 11, // 11 out of 17 models support vision
      }
    }),
    {
      status: 200,
      headers: { 'Content-Type': 'application/json' },
    }
  );
}<|MERGE_RESOLUTION|>--- conflicted
+++ resolved
@@ -24,18 +24,15 @@
   trackLLMUsage
 } from '@/lib/ai/chat-store';
 import { getSystemPrompt } from '@/features/chat/lib/prompts/system-prompt';
-<<<<<<< HEAD
 import { getUserMemory, formatMemoryForPrompt } from '@/lib/ai/memory-store';
 import { enhanceSystemPromptWithMemory } from '@/lib/ai/memory-prompts';
 import { queueMemoryAnalysis } from '@/lib/ai/memory-analyzer';
-=======
 import { getLocationAgentPrompt, getCombinedPrompt } from '@/features/chat/lib/prompts/agent-prompts';
 import { getDbConnection } from '@/lib/db/connection';
 import type { AccessibleLocation } from '@/features/location/types/saved-locations';
 import type { UnifiedLocationData, UnifiedDataRow } from '@/features/location/data/aggregator/multiLevelAggregator';
 import type { ResidentialData } from '@/features/location/data/sources/altum-ai/types';
 import personasData from '@/features/location/data/sources/housing-personas.json';
->>>>>>> 855ba89d
 import { randomUUID } from 'crypto';
 
 // Request schema validation
@@ -371,14 +368,11 @@
     }
 
     // Prepend system prompt with context about GroosHub and GROOSMAN
-<<<<<<< HEAD
-=======
     // Add location agent prompt for location analysis capabilities
     const baseSystemPrompt = getSystemPrompt(locale);
     const locationAgentPrompt = getLocationAgentPrompt(locale);
     const systemPrompt = getCombinedPrompt(baseSystemPrompt, locationAgentPrompt);
 
->>>>>>> 855ba89d
     const messagesWithSystem: UIMessage[] = [
       {
         id: randomUUID(),
